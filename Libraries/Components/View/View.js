--- conflicted
+++ resolved
@@ -172,11 +172,8 @@
               ? 'no-hide-descendants'
               : importantForAccessibility
           }
-<<<<<<< HEAD
+          nativeID={id ?? nativeID}
           style={flattendStyle}
-=======
-          nativeID={id ?? nativeID}
->>>>>>> 4e70376d
           {...restWithDefaultProps}
           pointerEvents={newPointerEvents}
           ref={forwardedRef}
